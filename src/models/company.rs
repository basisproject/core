--- conflicted
+++ resolved
@@ -17,7 +17,6 @@
     models::{
         lib::agent::{Agent, AgentID},
     },
-    system::credit_converter::CreditConverter,
 };
 use rust_decimal::prelude::*;
 use serde::{Serialize, Deserialize};
@@ -173,13 +172,13 @@
 impl Company {
     /// Add a set of costs to this company, checking to make sure we are not
     /// above `max_costs`. Returns the company's post-op `total_costs` value.
-    pub fn increase_costs(&mut self, costs: Costs, credit_converter: &CreditConverter) -> Result<&Costs> {
+    pub fn increase_costs(&mut self, costs: Costs) -> Result<&Costs> {
         if costs.is_lt_0() {
             Err(Error::NegativeCosts)?;
         }
         let new_costs = self.total_costs().clone() + costs;
-        let credit_value = credit_converter.reduce(&new_costs)?;
-        if &credit_value > self.max_costs() {
+        let credit_value = new_costs.credits();
+        if credit_value > self.max_costs() {
             Err(Error::MaxCostsReached)?;
         }
         self.set_total_costs(new_costs);
@@ -216,28 +215,26 @@
     use crate::{
         util::{self, test::*},
     };
-<<<<<<< HEAD
     use rust_decimal_macros::*;
 
     #[test]
     fn increase_costs() {
         let mut company = make_company(&CompanyID::create(), "jerry's delicious widgets", &util::time::now());
-        let converter = CreditConverter::new();
         company.set_max_costs(dec!(1000));
         let costs1 = Costs::new_with_labor("widgetmaker", 500);
-        let total_costs = company.increase_costs(costs1.clone(), &converter).unwrap();
+        let total_costs = company.increase_costs(costs1.clone()).unwrap();
         assert_eq!(total_costs, &costs1);
 
         let costs2 = Costs::new_with_labor("truck driver", 400);
-        let total_costs = company.increase_costs(costs2.clone(), &converter).unwrap();
+        let total_costs = company.increase_costs(costs2.clone()).unwrap();
         assert_eq!(total_costs, &(costs1.clone() + costs2.clone()));
 
         let costs3 = Costs::new_with_labor("CEO. THE BEST CEO. BIG HANDS", 200);
-        let res = company.increase_costs(costs3.clone(), &converter);
+        let res = company.increase_costs(costs3.clone());
         assert_eq!(res, Err(Error::MaxCostsReached));
 
         let costs4 = Costs::new_with_labor("CEO. THE BEST CEO. BIG HANDS", 100);
-        let total_costs = company.increase_costs(costs4.clone(), &converter).unwrap();
+        let total_costs = company.increase_costs(costs4.clone()).unwrap();
         assert_eq!(total_costs, &(costs1.clone() + costs2.clone() + costs4.clone()));
     }
 
@@ -284,37 +281,5 @@
         costs5 = Costs::new() - costs5.clone();
         let res = company.decrease_costs(costs5);
         assert_eq!(res, Err(Error::NegativeCosts));
-=======
-    use om2::{Measure, Unit};
-
-    #[test]
-    fn totals_costs() {
-        let company_id = CompanyID::create();
-        let company = make_company(&company_id, "jerry's delicious widgets", &util::time::now());
-
-        let now = util::time::now();
-        let process1 = make_process(&ProcessID::create(), &company_id, "make widgets", &Costs::new_with_labor("lumberjack", num!(16.9)), &now);
-        let process2 = make_process(&ProcessID::create(), &company_id, "market widgets", &Costs::new_with_labor("marketer", num!(123.4)), &now);
-        let resource1 = make_resource(&ResourceID::create(), &company_id, &Measure::new(num!(10.0), Unit::One), &Costs::new_with_labor("lumberjack", num!(23.1)), &now);
-        let resource2 = make_resource(&ResourceID::create(), &company_id, &Measure::new(num!(10.0), Unit::One), &Costs::new_with_labor("trucker", num!(12.5)), &now);
-
-        let costs = company.total_costs(&vec![process1, process2], &vec![resource1, resource2]);
-        let mut expected_costs = Costs::new();
-        expected_costs.track_labor("lumberjack", num!(40));
-        expected_costs.track_labor("trucker", num!(12.5));
-        expected_costs.track_labor("marketer", num!(123.4));
-        assert_eq!(costs, expected_costs);
-
-        let process1 = make_process(&ProcessID::create(), &CompanyID::create(), "make widgets", &Costs::new_with_labor("lumberjack", num!(16.9)), &now);
-        let process2 = make_process(&ProcessID::create(), &company_id, "market widgets", &Costs::new_with_labor("marketer", num!(123.4)), &now);
-        let resource1 = make_resource(&ResourceID::create(), &CompanyID::create(), &Measure::new(num!(10.0), Unit::One), &Costs::new_with_labor("lumberjack", num!(23.1)), &now);
-        let resource2 = make_resource(&ResourceID::create(), &company_id, &Measure::new(num!(10.0), Unit::One), &Costs::new_with_labor("trucker", num!(12.5)), &now);
-
-        let costs = company.total_costs(&vec![process1, process2], &vec![resource1, resource2]);
-        let mut expected_costs = Costs::new();
-        expected_costs.track_labor("trucker", num!(12.5));
-        expected_costs.track_labor("marketer", num!(123.4));
-        assert_eq!(costs, expected_costs);
->>>>>>> a94c2cad
-    }
-}
+    }
+}
