use proc_macro::TokenStream;
use quote::{format_ident, quote};
use syn::{
    DeriveInput,
    Ident,
    parse_macro_input,
};

#[derive(Debug)]
struct Field {
    name: Ident,
    hash_key: Ident,
    hash_val: Ident,
}

/// Derive our costs impl.
///
/// Effectively, we collect any HashMap fields in the struct (ignoring others)
/// and implement things like new_with_<field> or get_<field> as well as Add/Div
/// and our other math stuff.
#[proc_macro_derive(Costs)]
pub fn derive_costs(input: TokenStream) -> TokenStream {
    let input = parse_macro_input!(input as DeriveInput);
    let name = &input.ident;

    // grab our HashMap fields from the input
    let fields: Vec<Field> = match &input.data {
        syn::Data::Struct(syn::DataStruct { fields: syn::Fields::Named(syn::FieldsNamed { named: fields, .. }), .. }) => {
            fields.iter()
                .map(|field| {
                    (
                        field.ident.as_ref().unwrap().clone(),
                        match &field.ty {
                            syn::Type::Path(syn::TypePath { path: syn::Path { segments, .. }, .. }) => {
                                Some(segments[0].clone())
                            }
                            _ => None,
                        }
                    )
                })
                .filter(|fieldspec| {
                    match &fieldspec.1 {
                        Some(path) => {
                            path.ident == syn::Ident::new("HashMap", proc_macro2::Span::call_site())
                        }
                        None => false,
                    }
                })
                .map(|(fieldname, segment)| {
                    let segment = segment.unwrap();
                    let args = match segment.arguments {
                        syn::PathArguments::AngleBracketed(syn::AngleBracketedGenericArguments { args, .. }) => {
                            args.iter()
                                .map(|arg| {
                                    match arg {
                                        syn::GenericArgument::Type(syn::Type::Path(syn::TypePath { path: syn::Path { segments, .. }, .. })) => {
                                            segments[0].ident.clone()
                                        }
                                        _ => panic!("costs-derive::derive_costs() -- error parsing HashMap args"),
                                    }
                                })
                                .collect::<Vec<_>>()
                        }
                        _ => panic!("costs-derive::derive_costs() -- error parsing HashMap fields"),
                    };
                    Field {
                        name: fieldname,
                        hash_key: args[0].clone(),
                        hash_val: args[1].clone(),
                    }
                })
                .collect::<Vec<_>>()
        }
        _ => panic!("costs-derive::derive_costs() -- can only derive costs on a struct"),
    };

    let fn_get = fields.iter().map(|f| format_ident!("get_{}", f.name)).collect::<Vec<_>>();
    let fn_get_comment = fields.iter().map(|f| format!("Get a {} value out of this cost object, defaulting to zero if not found", f.name)).collect::<Vec<_>>();
    let field_name = fields.iter().map(|f| f.name.clone()).collect::<Vec<_>>();
    let field_name_mut = fields.iter().map(|f| format_ident!("{}_mut", f.name)).collect::<Vec<_>>();
    let field_hashkey = fields.iter().map(|f| f.hash_key.clone()).collect::<Vec<_>>();
    let field_hashval = fields.iter().map(|f| f.hash_val.clone()).collect::<Vec<_>>();

    let cost_impl = quote! {
        impl #name {
            #(
                #[doc = #fn_get_comment]
                pub fn #fn_get<T: Into<#field_hashkey>>(&self, id: T) -> #field_hashval {
                    *self.#field_name().get(&id.into()).unwrap_or(&#field_hashval::zero())
                }
            )*

            /// Test if we have an empty cost set
            pub fn is_zero(&self) -> bool {
                #(
                    for (_, val) in self.#field_name().iter() {
                        if val > &#field_hashval::zero() {
                            return false;
                        }
                    }
                )*
                true
            }

            /// Remove all zero values from our ranks.
            fn dezero(&mut self) {
                #(
                    let mut remove = vec![];
                    for (key, val) in self.#field_name().iter() {
                        if val == &#field_hashval::zero() {
                            remove.push(key.clone());
                        }
                    }
                    for key in remove {
                        self.#field_name_mut().remove(&key);
                    }
                )*
            }

            /// round all values to a standard decimal place
            fn round(&mut self) {
                let credits = self.credits_mut();
                *credits = Costs::do_round(credits);
                #(
                    for val in self.#field_name_mut().values_mut() {
                        *val = Costs::do_round(val);
                    }
                )*
            }

            /// Strip zeros from our Costs values
            fn strip(&mut self) {
                let credits = self.credits_mut();
                *credits = credits.normalize();
                #(
                    for val in self.#field_name_mut().values_mut() {
                        *val = val.normalize();
                    }
                )*
            }

            /// Determine if subtracting one set of costs from another results
            /// in any negative values
            pub fn is_sub_lt_0(costs1: &Costs, costs2: &Costs) -> bool {
                let costs3 = costs1.clone() - costs2.clone();
                #(
                    for (_, v) in costs3.#field_name().iter() {
                        if *v < #field_hashval::zero() {
                            return true;
                        }
                    }
                )*
                false
            }

            /// Determine if a set of costs is greater than 0.
            pub fn is_gt_0(&self) -> bool {
                let mut count = 0;
                #(
                    for (_, v) in self.#field_name().iter() {
                        if *v > #field_hashval::zero() {
                            // count how many positive values we have
                            count += 1;
                        } else if *v <= #field_hashval::zero() {
                            // return on ANY negative or 0 vals
                            return false;
                        }
                    }
                )*
                // if we have fields and they're all > 0 then this will be true
                count > 0
            }
<<<<<<< HEAD

            /// Determine if any of our costs are below 0
            pub fn is_lt_0(&self) -> bool {
                #(
                    for (_, v) in self.#field_name().iter() {
                        if *v < #field_hashval::zero() {
                            return true;
                        }
                    }
                )*
                false
            }

            /// Determine if dividing one set of costs by another will result in
            /// a divide-by-zero panic.
            pub fn is_div_by_0(costs1: &Costs, costs2: &Costs) -> bool {
                #(
                    for (k, v) in costs1.#field_name().iter() {
                        let div = costs2.#fn_get(k.clone());
                        if v == &#field_hashval::zero() {
                            continue;
                        }
                        if div == #field_hashval::zero() {
                            return true;
                        }
                    }
                )*
                false
            }
=======
>>>>>>> a94c2cad
        }

        impl Add for Costs {
            type Output = Self;

            fn add(mut self, other: Self) -> Self {
                self.credits += other.credits().clone();
                #(
                    for k in other.#field_name().keys() {
                        let entry = self.#field_name_mut().entry(k.clone()).or_insert(#field_hashval::zero());
                        *entry += other.#field_name().get(k).unwrap();
                    }
                )*
                self.normalize();
                self
            }
        }

        impl Sub for Costs {
            type Output = Self;

            fn sub(mut self, other: Self) -> Self {
                self.credits -= other.credits().clone();
                #(
                    for k in other.#field_name().keys() {
                        let entry = self.#field_name_mut().entry(k.clone()).or_insert(#field_hashval::zero());
                        *entry -= other.#field_name().get(k).unwrap();
                    }
                )*
                self.normalize();
                self
            }
        }

        impl Mul<rust_decimal::Decimal> for Costs {
            type Output = Self;

            fn mul(mut self, rhs: rust_decimal::Decimal) -> Self {
                self.credits *= rhs.clone();
                #(
                    for (_, val) in self.#field_name_mut().iter_mut() {
                        *val *= rhs;
                    }
                )*
                self.normalize();
                self
            }
        }

        impl Div<Decimal> for Costs {
            type Output = Self;

            fn div(mut self, rhs: Decimal) -> Self::Output {
                if self.is_zero() {
                    return self;
                }
                if rhs == Decimal::zero() {
                    panic!("Costs::div() -- divide by zero");
                }
                self.credits /= rhs.clone();
                #(
                    for (_, v) in self.#field_name_mut().iter_mut() {
                        *v /= rhs;
                    }
                )*
                self.normalize();
                self
            }
        }
    };
    TokenStream::from(cost_impl)
}
<|MERGE_RESOLUTION|>--- conflicted
+++ resolved
@@ -170,7 +170,6 @@
                 // if we have fields and they're all > 0 then this will be true
                 count > 0
             }
-<<<<<<< HEAD
 
             /// Determine if any of our costs are below 0
             pub fn is_lt_0(&self) -> bool {
@@ -200,8 +199,6 @@
                 )*
                 false
             }
-=======
->>>>>>> a94c2cad
         }
 
         impl Add for Costs {
